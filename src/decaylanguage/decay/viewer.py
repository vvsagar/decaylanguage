# Copyright (c) 2018-2022, Eduardo Rodrigues and Henry Schreiner.
#
# Distributed under the 3-clause BSD license, see accompanying file LICENSE
# or https://github.com/scikit-hep/decaylanguage for details.

"""
Submodule with classes and utilities to visualize decay chains.
Decay chains are typically provided by the parser of .dec decay files,
see the `DecFileParser` class.
"""

import itertools

import graphviz
from particle import latex_to_html_name
from particle.converters.bimap import DirectionalMaps

counter = iter(itertools.count())


_EvtGen2LatexNameMap, _Latex2EvtGenNameMap = DirectionalMaps("EvtGenName", "LaTexName")


class GraphNotBuiltError(RuntimeError):
    pass


class DecayChainViewer:
    """
    The class to visualize a decay chain.

    Examples
    --------
    >>> dfp = DecFileParser('my-Dst-decay-file.dec')
    >>> dfp.parse()
    >>> chain = dfp.build_decay_chains('D*+')
    >>> dcv = DecayChainViewer(chain)
    >>> dcv  # display the SVG figure in a notebook

    When not in notebooks the graph can easily be visualized with the
    `graphviz.dot.Digraph.render` or `graphviz.dot.Digraph.view` functions, e.g.:
    >>> dcv.graph.render(filename="test", format="pdf", view=True, cleanup=True)
    """

    __slots__ = ("_chain", "_graph", "_graph_attributes")

    def __init__(self, decaychain, **attrs):
        """
        Default constructor.

        Parameters
        ----------
        decaychain: dict
            Input decay chain in dict format, typically created from `decaylanguage.DecFileParser.build_decay_chains`
            after parsing a .dec decay file, or from building a decay chain representation with `decaylanguage.DecayChain.to_dict`.
        attrs: optional
            User input `graphviz.dot.Digraph` class attributes.

        See also
        --------
        decaylanguage.DecFileParser.build_decay_chains for creating a decay chain dict from parsing a .dec file.
        decaylanguage.DecFileParser: class for creating an input decay chain.
        """
        # Store the input decay chain
        self._chain = decaychain

        # Instantiate the digraph with defaults possibly overridden by user attributes
        self._graph = self._instantiate_graph(**attrs)

        # Build the actual graph from the input decay chain structure
        self._build_decay_graph()

    def _build_decay_graph(self):
        """
        Recursively navigate the decay chain tree and produce a Digraph
        in the DOT language.
        """

        def safe_html_name(name):
            """
            Get a safe HTML name from the EvtGen name.

            Note
            ----
            The match is done using a conversion map rather than via
            `Particle.from_evtgen_name(name).html_name` for 2 reasons:
            - Some decay-file-specific "particle" names (e.g. cs_0)
              are not in the PDG table.
            - No need to load all particle information if all that's needed
              is a match EvtGen - HTML name.
            """
            try:
                return latex_to_html_name(_EvtGen2LatexNameMap[name])
            except Exception:
                return name

        def html_table_label(names, add_tags=False, bgcolor="#9abad6"):
            if add_tags:
                label = (
                    '<<TABLE BORDER="0" CELLSPACING="0" BGCOLOR="{bgcolor}">'.format(
                        bgcolor=bgcolor
                    )
                )
            else:
                label = '<<TABLE BORDER="0" CELLSPACING="0" CELLPADDING="0" BGCOLOR="{bgcolor}"><TR>'.format(
                    bgcolor=bgcolor
                )
            for i, n in enumerate(names):
                if add_tags:
                    label += '<TR><TD BORDER="1" CELLPADDING="5" PORT="p{tag}">{name}</TD></TR>'.format(
                        tag=i, name=safe_html_name(n)
                    )
                else:
                    label += '<TD BORDER="0" CELLPADDING="2">{name}</TD>'.format(
                        name=safe_html_name(n)
                    )
            label += "{tr}</TABLE>>".format(tr="" if add_tags else "</TR>")
            return label

        def new_node_no_subchain(list_parts, _eff_bf, _show_eff=True):
            label = html_table_label(list_parts, bgcolor="#eef3f8")
<<<<<<< HEAD
            r = "dec{}".format(next(counter))
            r_bf = "bf{}".format(next(counter))
=======
            r = f"dec{next(counter)}"
>>>>>>> 16c03640
            self.graph.node(r, label=label, style="filled", fillcolor="#eef3f8")
            if _show_eff:
                self.graph.node(
                    r_bf,
                    label=f"  {_eff_bf:.2E}",
                    shape="plain",
                    fontcolor="#ff6000",
                    fontsize="12",
                )
                self.graph.edge(r, r_bf, arrowhead="none", style="dotted", color="#ff6000")
            return r

        def new_node_with_subchain(list_parts):
            list_parts = [
                list(p.keys())[0] if isinstance(p, dict) else p for p in list_parts
            ]
            label = html_table_label(list_parts, add_tags=True)
            r = f"dec{next(counter)}"
            self.graph.node(r, shape="none", label=label)
            return r

        def iterate_chain(
            subchain, top_node=None, link_pos=None, _eff_bf=1.0, _total_eff_bf=0.0,
            _show_eff=True
        ):
            if not top_node:
                top_node = "mother"
                self.graph.node("mother", shape="none", label=label)
            n_decaymodes = len(subchain)
            for idm in range(n_decaymodes):
                _list_parts = subchain[idm]["fs"]
                if not has_subdecay(_list_parts):
                    _bf = subchain[idm]["bf"]
                    _ref = new_node_no_subchain(_list_parts, _eff_bf=_eff_bf * _bf,
                                                _show_eff=_show_eff)
                    _total_eff_bf += _eff_bf * _bf
                    if link_pos is None:
                        self.graph.edge(top_node, _ref, label=f"{_bf*100:.2f} %")
                    else:
<<<<<<< HEAD
                        self.graph.edge(
                            "{}:p{}".format(top_node, link_pos),
                            _ref,
                            label=f"{_bf*100:.2f} %",
                        )
=======
                        self.graph.edge(f"{top_node}:p{link_pos}", _ref, label=str(_bf))
>>>>>>> 16c03640
                else:
                    _ref_1 = new_node_with_subchain(_list_parts)
                    _bf_1 = subchain[idm]["bf"]
                    if link_pos is None:
                        self.graph.edge(top_node, _ref_1, label=f"{_bf_1*100:.2f} %")
                    else:
                        self.graph.edge(
                            f"{top_node}:p{link_pos}",
                            _ref_1,
                            label=f"{_bf_1*100:.2f} %",
                        )
                    _iter_eff_bf = 1.0
                    _c = 0
                    max_l = len([_p for _p in _list_parts if not isinstance(_p, str)])
                    for i, _p in enumerate(_list_parts):
                        if not isinstance(_p, str):
                            _k = list(_p.keys())[0]
                            if _c == max_l-1:
                                _total_eff_bf = iterate_chain(
                                    _p[_k],
                                    top_node=_ref_1,
                                    link_pos=i,
                                    _eff_bf=_iter_eff_bf * _eff_bf * _bf_1,
                                    _total_eff_bf=_total_eff_bf,
                                )
                            else:
                                _iter_eff_bf = iterate_chain(
                                    _p[_k],
                                    top_node=_ref_1,
                                    link_pos=i,
                                    _eff_bf=_iter_eff_bf * _eff_bf,
                                    _total_eff_bf=0,
                                     _show_eff=False
                                )      
                            _c += 1                          

            return _total_eff_bf

        def has_subdecay(ds):
            return not all(isinstance(p, str) for p in ds)

        k = list(self._chain.keys())[0]
        label = html_table_label([k], add_tags=True, bgcolor="#568dba")
        sc = self._chain[k]

        # Actually build the whole decay chain, iteratively
        _total_eff_bf = iterate_chain(sc)
        print(f'Total BF shown: {_total_eff_bf*100:.2f}%')
        self.graph.node(
            "Total Effective BF",
            label=f"Total: {_total_eff_bf:.2E}\n = {_total_eff_bf*100:.2f} %",
            shape="diamond",
            fontcolor="#ff6000",
            fontsize="12",
        )

    @property
    def graph(self):
        """
        Get the actual `graphviz.dot.Digraph` object.
        The user now has full control ...
        """
        return self._graph

    def to_string(self):
        """
        Return a string representation of the built graph in the DOT language.
        The function is a trivial shortcut for ``graphviz.dot.Digraph.source`.
        """
        return self.graph.source

    def _instantiate_graph(self, **attrs):
        """
        Return a ``graphviz.dot.Digraph` class instance using the default attributes
        specified in this class:
        - Default graph attributes are overridden by input by the user.
        - Class and node and edge defaults.
        """
        graph_attr = self._get_graph_defaults()
        node_attr = self._get_node_defaults()
        edge_attr = self._get_edge_defaults()
        if "graph_attr" in attrs:
            graph_attr.update(**attrs["graph_attr"])
            attrs.pop("graph_attr")
        if "node_attr" in attrs:
            node_attr.update(**attrs["node_attr"])
            attrs.pop("node_attr")
        if "edge_attr" in attrs:
            edge_attr.update(**attrs["edge_attr"])
            attrs.pop("edge_attr")

        arguments = self._get_default_arguments()
        arguments.update(**attrs)

        return graphviz.Digraph(
            graph_attr=graph_attr, node_attr=node_attr, edge_attr=edge_attr, **arguments
        )

    def _get_default_arguments(self):
        """
        `graphviz.dot.Digraph` default arguments.
        """
        return dict(
            name="DecayChainGraph",
            comment="Created by https://github.com/scikit-hep/decaylanguage",
            engine="dot",
            format="png",
        )

    def _get_graph_defaults(self):
        d = self._get_default_arguments()
        d.update(rankdir="LR")
        return d

    def _get_node_defaults(self):
        return dict(fontname="Helvetica", fontsize="11", shape="oval")

    def _get_edge_defaults(self):
        return dict(fontcolor="#4c4c4c", fontname="Helvetica", fontsize="11")

    def _repr_svg_(self):
        """
        IPython display in SVG format.
        """
        return self._graph._repr_svg_()<|MERGE_RESOLUTION|>--- conflicted
+++ resolved
@@ -119,12 +119,8 @@
 
         def new_node_no_subchain(list_parts, _eff_bf, _show_eff=True):
             label = html_table_label(list_parts, bgcolor="#eef3f8")
-<<<<<<< HEAD
-            r = "dec{}".format(next(counter))
-            r_bf = "bf{}".format(next(counter))
-=======
             r = f"dec{next(counter)}"
->>>>>>> 16c03640
+            r_bf = f"bf{next(counter)}"
             self.graph.node(r, label=label, style="filled", fillcolor="#eef3f8")
             if _show_eff:
                 self.graph.node(
@@ -164,15 +160,7 @@
                     if link_pos is None:
                         self.graph.edge(top_node, _ref, label=f"{_bf*100:.2f} %")
                     else:
-<<<<<<< HEAD
-                        self.graph.edge(
-                            "{}:p{}".format(top_node, link_pos),
-                            _ref,
-                            label=f"{_bf*100:.2f} %",
-                        )
-=======
-                        self.graph.edge(f"{top_node}:p{link_pos}", _ref, label=str(_bf))
->>>>>>> 16c03640
+                        self.graph.edge(f"{top_node}:p{link_pos}", _ref, label=f"{_bf*100:.2f} %")
                 else:
                     _ref_1 = new_node_with_subchain(_list_parts)
                     _bf_1 = subchain[idm]["bf"]
@@ -206,8 +194,8 @@
                                     _eff_bf=_iter_eff_bf * _eff_bf,
                                     _total_eff_bf=0,
                                      _show_eff=False
-                                )      
-                            _c += 1                          
+                                )
+                            _c += 1
 
             return _total_eff_bf
 
